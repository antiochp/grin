// Copyright 2018 The Grin Developers
//
// Licensed under the Apache License, Version 2.0 (the "License");
// you may not use this file except in compliance with the License.
// You may obtain a copy of the License at
//
//     http://www.apache.org/licenses/LICENSE-2.0
//
// Unless required by applicable law or agreed to in writing, software
// distributed under the License is distributed on an "AS IS" BASIS,
// WITHOUT WARRANTIES OR CONDITIONS OF ANY KIND, either express or implied.
// See the License for the specific language governing permissions and
// limitations under the License.

//! Utilities to check the status of all the outputs we have stored in
//! the wallet storage and update them.

use failure::ResultExt;
use std::collections::HashMap;

use core::consensus::reward;
use core::core::{Output, TxKernel};
use core::{global, ser};
use keychain::{Identifier, Keychain};
use libtx::reward;
use libwallet;
use libwallet::error::{Error, ErrorKind};
use libwallet::internal::keys;
use libwallet::types::{
	BlockFees, CbData, OutputData, OutputStatus, WalletBackend, WalletClient, WalletInfo,
};
use util::secp::pedersen;
use util::{self, LOGGER};

/// Retrieve all of the outputs (doesn't attempt to update from node)
pub fn retrieve_outputs<T, K>(wallet: &mut T, show_spent: bool) -> Result<Vec<OutputData>, Error>
where
	T: WalletBackend<K>,
	K: Keychain,
{
	let root_key_id = wallet.keychain().clone().root_key_id();

	// just read the wallet here, no need for a write lock
	let mut outputs = wallet
		.iter()
		.filter(|out| out.root_key_id == root_key_id)
		.filter(|out| {
			if show_spent {
				true
			} else {
				out.status != OutputStatus::Spent
			}
		})
		.collect::<Vec<_>>();
	outputs.sort_by_key(|out| out.n_child);
	Ok(outputs)
}

/// Refreshes the outputs in a wallet with the latest information
/// from a node
pub fn refresh_outputs<T, K>(wallet: &mut T) -> Result<(), Error>
where
	T: WalletBackend<K> + WalletClient,
	K: Keychain,
{
	let height = wallet.get_chain_height()?;
	refresh_output_state(wallet, height)?;
	Ok(())
}

/// build a local map of wallet outputs keyed by commit
/// and a list of outputs we want to query the node for
pub fn map_wallet_outputs<T, K>(
	wallet: &mut T,
) -> Result<HashMap<pedersen::Commitment, Identifier>, Error>
where
	T: WalletBackend<K>,
	K: Keychain,
{
	let mut wallet_outputs: HashMap<pedersen::Commitment, Identifier> = HashMap::new();
	let keychain = wallet.keychain().clone();
	let root_key_id = keychain.root_key_id().clone();
	let unspents = wallet
		.iter()
		.filter(|x| x.root_key_id == root_key_id && x.status != OutputStatus::Spent);
	for out in unspents {
		let commit = keychain.commit_with_key_index(out.value, out.n_child)?;
		wallet_outputs.insert(commit, out.key_id.clone());
	}
	Ok(wallet_outputs)
}

/// Apply refreshed API output data to the wallet
pub fn apply_api_outputs<T, K>(
	wallet: &mut T,
	wallet_outputs: &HashMap<pedersen::Commitment, Identifier>,
	api_outputs: &HashMap<pedersen::Commitment, String>,
	height: u64,
) -> Result<(), libwallet::Error>
where
	T: WalletBackend<K>,
	K: Keychain,
{
	// now for each commit, find the output in the wallet and the corresponding
	// api output (if it exists) and refresh it in-place in the wallet.
	// Note: minimizing the time we spend holding the wallet lock.
	{
		let mut batch = wallet.batch()?;
		for (commit, id) in wallet_outputs.iter() {
			if let Ok(mut output) = batch.get(id) {
				match api_outputs.get(&commit) {
					Some(_) => output.mark_unspent(),
					None => output.mark_spent(),
				};
				batch.save(output)?;
			}
		}
		{
			let details = batch.details();
			details.last_confirmed_height = height;
		}
		batch.commit()?;
	}
	Ok(())
}

/// Builds a single api query to retrieve the latest output data from the node.
/// So we can refresh the local wallet outputs.
fn refresh_output_state<T, K>(wallet: &mut T, height: u64) -> Result<(), Error>
where
	T: WalletBackend<K> + WalletClient,
	K: Keychain,
{
	debug!(LOGGER, "Refreshing wallet outputs");

	// build a local map of wallet outputs keyed by commit
	// and a list of outputs we want to query the node for
	let wallet_outputs = map_wallet_outputs(wallet)?;

	let wallet_output_keys = wallet_outputs.keys().map(|commit| commit.clone()).collect();

	let api_outputs = wallet.get_outputs_from_node(wallet_output_keys)?;
	apply_api_outputs(wallet, &wallet_outputs, &api_outputs, height)?;
	clean_old_unconfirmed(wallet, height)?;
	Ok(())
}

fn clean_old_unconfirmed<T, K>(wallet: &mut T, height: u64) -> Result<(), Error>
where
	T: WalletBackend<K>,
	K: Keychain,
{
	if height < 500 {
		return Ok(());
	}
	let mut ids_to_del = vec![];
	for out in wallet.iter() {
		if out.status == OutputStatus::Unconfirmed && out.height > 0 && out.height < height - 500 {
			ids_to_del.push(out.key_id.clone())
		}
	}
	let mut batch = wallet.batch()?;
	for id in ids_to_del {
		batch.delete(&id);
	}
	batch.commit()?;
	Ok(())
}

/// Retrieve summary info about the wallet
/// caller should refresh first if desired
pub fn retrieve_info<T, K>(wallet: &mut T) -> Result<WalletInfo, Error>
where
	T: WalletBackend<K> + WalletClient,
	K: Keychain,
{
	let current_height = wallet.details().last_confirmed_height;
	let keychain = wallet.keychain().clone();
	let outputs = wallet
		.iter()
		.filter(|out| out.root_key_id == keychain.root_key_id());

	let mut unspent_total = 0;
	let mut immature_total = 0;
	let mut unconfirmed_total = 0;
	let mut locked_total = 0;
	for out in outputs {
		if out.status == OutputStatus::Unspent && out.lock_height <= current_height {
			unspent_total += out.value;
		}
		if out.status == OutputStatus::Unspent && out.lock_height > current_height {
			immature_total += out.value;
		}
		if out.status == OutputStatus::Unconfirmed && !out.is_coinbase {
			unconfirmed_total += out.value;
		}
		if out.status == OutputStatus::Locked {
			locked_total += out.value;
		}
	}

	Ok(WalletInfo {
		last_confirmed_height: current_height,
		total: unspent_total + unconfirmed_total + immature_total,
		amount_awaiting_confirmation: unconfirmed_total,
		amount_immature: immature_total,
		amount_locked: locked_total,
		amount_currently_spendable: unspent_total,
	})
}

/// Build a coinbase output and insert into wallet
pub fn build_coinbase<T, K>(wallet: &mut T, block_fees: &BlockFees) -> Result<CbData, Error>
where
	T: WalletBackend<K>,
	K: Keychain,
{
	let (out, kern, block_fees) = receive_coinbase(wallet, block_fees).context(ErrorKind::Node)?;

	let out_bin = ser::ser_vec(&out).context(ErrorKind::Node)?;

	let kern_bin = ser::ser_vec(&kern).context(ErrorKind::Node)?;

	let key_id_bin = match block_fees.key_id {
		Some(key_id) => ser::ser_vec(&key_id).context(ErrorKind::Node)?,
		None => vec![],
	};

	Ok(CbData {
		output: util::to_hex(out_bin),
		kernel: util::to_hex(kern_bin),
		key_id: util::to_hex(key_id_bin),
	})
}

//TODO: Split up the output creation and the wallet insertion
/// Build a coinbase output and the corresponding kernel
pub fn receive_coinbase<T, K>(
	wallet: &mut T,
	block_fees: &BlockFees,
) -> Result<(Output, TxKernel, BlockFees), Error>
where
	T: WalletBackend<K>,
	K: Keychain,
{
	let root_key_id = wallet.keychain().root_key_id();

	let height = block_fees.height;
	let lock_height = height + global::coinbase_maturity();
	let key_id = block_fees.key_id();

	let (key_id, derivation) = match key_id {
		Some(key_id) => keys::retrieve_existing_key(wallet, key_id)?,
		None => keys::next_available_key(wallet)?,
	};

	{
		// Now acquire the wallet lock and write the new output.
		let mut batch = wallet.batch()?;
<<<<<<< HEAD
		batch.save(OutputData {
			root_key_id: root_key_id.clone(),
			key_id: key_id.clone(),
			n_child: derivation,
			value: reward(block_fees.fees),
			status: OutputStatus::Unconfirmed,
			height: height,
			lock_height: lock_height,
			is_coinbase: true,
		});
=======
		{
			batch.save(OutputData {
				root_key_id: root_key_id.clone(),
				key_id: key_id.clone(),
				n_child: derivation,
				value: reward(block_fees.fees),
				status: OutputStatus::Unconfirmed,
				height: height,
				lock_height: lock_height,
				is_coinbase: true,
				block: None,
				merkle_proof: None,
			})?;
		}
>>>>>>> 5ac61b0b
		batch.commit()?;
	}

	debug!(
		LOGGER,
		"receive_coinbase: built candidate output - {:?}, {}",
		key_id.clone(),
		derivation,
	);

	let mut block_fees = block_fees.clone();
	block_fees.key_id = Some(key_id.clone());

	debug!(LOGGER, "receive_coinbase: {:?}", block_fees);

	let (out, kern) = reward::output(
		wallet.keychain(),
		&key_id,
		block_fees.fees,
		block_fees.height,
	).unwrap();
	/* .context(ErrorKind::Keychain)?; */
	Ok((out, kern, block_fees))
}<|MERGE_RESOLUTION|>--- conflicted
+++ resolved
@@ -257,7 +257,6 @@
 	{
 		// Now acquire the wallet lock and write the new output.
 		let mut batch = wallet.batch()?;
-<<<<<<< HEAD
 		batch.save(OutputData {
 			root_key_id: root_key_id.clone(),
 			key_id: key_id.clone(),
@@ -268,22 +267,6 @@
 			lock_height: lock_height,
 			is_coinbase: true,
 		});
-=======
-		{
-			batch.save(OutputData {
-				root_key_id: root_key_id.clone(),
-				key_id: key_id.clone(),
-				n_child: derivation,
-				value: reward(block_fees.fees),
-				status: OutputStatus::Unconfirmed,
-				height: height,
-				lock_height: lock_height,
-				is_coinbase: true,
-				block: None,
-				merkle_proof: None,
-			})?;
-		}
->>>>>>> 5ac61b0b
 		batch.commit()?;
 	}
 

--- conflicted
+++ resolved
@@ -199,31 +199,10 @@
 		let mut write_pool = pool.write().unwrap();
 		write_pool.reconcile_block(&block).unwrap();
 
-<<<<<<< HEAD
 		assert_eq!(write_pool.total_size(), 4);
 		assert_eq!(write_pool.txpool.entries[0].tx, valid_transaction);
 		assert_eq!(write_pool.txpool.entries[1].tx, pool_child);
 		assert_eq!(write_pool.txpool.entries[2].tx, conflict_valid_child);
 		assert_eq!(write_pool.txpool.entries[3].tx, valid_child_valid);
-=======
-		// TODO - this is the "correct" behavior (see below)
-		// assert_eq!(write_pool.total_size(), 4);
-		// assert_eq!(write_pool.txpool.entries[0].tx, valid_transaction);
-		// assert_eq!(write_pool.txpool.entries[1].tx, pool_child);
-		// assert_eq!(write_pool.txpool.entries[2].tx, conflict_valid_child);
-		// assert_eq!(write_pool.txpool.entries[3].tx, valid_child_valid);
-
-		//
-		// TODO - once the hash() vs hash_with_index(pos - 1) change is made in
-		// txhashset.apply_output() TODO - and we no longer incorrectly allow
-		// duplicate outputs in the MMR TODO - then this test will fail
-		//
-		assert_eq!(write_pool.total_size(), 5);
-		assert_eq!(write_pool.txpool.entries[0].tx, valid_transaction);
-		assert_eq!(write_pool.txpool.entries[1].tx, pool_child);
-		assert_eq!(write_pool.txpool.entries[2].tx, conflict_valid_child);
-		assert_eq!(write_pool.txpool.entries[3].tx, valid_child_conflict);
-		assert_eq!(write_pool.txpool.entries[4].tx, valid_child_valid);
->>>>>>> c9229fa9
 	}
 }
--- conflicted
+++ resolved
@@ -107,11 +107,7 @@
 			stem_txs.len()
 		);
 
-<<<<<<< HEAD
-		let agg_tx = transaction::aggregate(stem_txs, None, verifier_cache.clone())?;
-=======
-		let agg_tx = transaction::aggregate(stem_txs)?;
->>>>>>> c334c557
+		let agg_tx = transaction::aggregate(stem_txs, verifier_cache.clone())?;
 
 		let res = tx_pool.adapter.stem_tx_accepted(&agg_tx);
 		if res.is_err() {
@@ -154,11 +150,7 @@
 			stem_txs.len()
 		);
 
-<<<<<<< HEAD
-		let agg_tx = transaction::aggregate(stem_txs, None, verifier_cache.clone())?;
-=======
-		let agg_tx = transaction::aggregate(stem_txs)?;
->>>>>>> c334c557
+		let agg_tx = transaction::aggregate(stem_txs, verifier_cache.clone())?;
 
 		let src = TxSource {
 			debug_name: "fluff".to_string(),

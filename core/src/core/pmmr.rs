// Copyright 2018 The Grin Developers
//
// Licensed under the Apache License, Version 2.0 (the "License");
// you may not use this file except in compliance with the License.
// You may obtain a copy of the License at
//
//     http://www.apache.org/licenses/LICENSE-2.0
//
// Unless required by applicable law or agreed to in writing, software
// distributed under the License is distributed on an "AS IS" BASIS,
// WITHOUT WARRANTIES OR CONDITIONS OF ANY KIND, either express or implied.
// See the License for the specific language governing permissions and
// limitations under the License.

//! Persistent and prunable Merkle Mountain Range implementation. For a high
//! level description of MMRs, see:
//!
//! https://github.com/opentimestamps/opentimestamps-server/blob/master/doc/merkle-mountain-range.md
//!
//! This implementation is built in two major parts:
//!
//! 1. A set of low-level functions that allow navigation within an arbitrary
//! sized binary tree traversed in postorder. To realize why this us useful,
//! we start with the standard height sequence in a MMR: 0010012001... This is
//! in fact identical to the postorder traversal (left-right-top) of a binary
//! tree. In addition postorder traversal is independent of the height of the
//! tree. This allows us, with a few primitive, to get the height of any node
//! in the MMR from its position in the sequence, as well as calculate the
//! position of siblings, parents, etc. As all those functions only rely on
//! binary operations, they're extremely fast. For more information, see the
//! doc on bintree_jump_left_sibling.
//! 2. The implementation of a prunable MMR tree using the above. Each leaf
//! is required to be Writeable (which implements Hashed). Tree roots can be
//! trivially and efficiently calculated without materializing the full tree.
//! The underlying Hashes are stored in a Backend implementation that can
//! either be a simple Vec or a database.

use croaring::Bitmap;

use core::hash::Hash;
<<<<<<< HEAD
use core::merkle_proof::MerkleProof;
use ser::{PMMRIndexHashable, PMMRable};
use std::marker;
use util::LOGGER;
=======
use core::BlockHeader;
use ser::{self, PMMRIndexHashable, PMMRable, Readable, Reader, Writeable, Writer};

use std::clone::Clone;
use std::marker;
use util::{self, LOGGER};
>>>>>>> 70ba1c83

/// Storage backend for the MMR, just needs to be indexed by order of insertion.
/// The PMMR itself does not need the Backend to be accurate on the existence
/// of an element (i.e. remove could be a no-op) but layers above can
/// depend on an accurate Backend to check existence.
pub trait Backend<T>
where
	T: PMMRable,
{
	/// Append the provided Hashes to the backend storage, and optionally an
	/// associated data element to flatfile storage (for leaf nodes only). The
	/// position of the first element of the Vec in the MMR is provided to
	/// help the implementation.
	fn append(&mut self, position: u64, data: Vec<(Hash, Option<T>)>) -> Result<(), String>;

	/// Rewind the backend state to a previous position, as if all append
	/// operations after that had been canceled. Expects a position in the PMMR
	/// to rewind to as well as bitmaps representing the positions added and
	/// removed since the rewind position. These are what we will "undo"
	/// during the rewind.
	fn rewind(
		&mut self,
		position: u64,
		rewind_add_pos: &Bitmap,
		rewind_rm_pos: &Bitmap,
	) -> Result<(), String>;

	/// Get a Hash by insertion position.
	fn get_hash(&self, position: u64) -> Option<Hash>;

	/// Get underlying data by insertion position.
	fn get_data(&self, position: u64) -> Option<T>;

	/// Get a Hash  by original insertion position
	/// (ignoring the remove log).
	fn get_from_file(&self, position: u64) -> Option<Hash>;

	/// Get a Data Element by original insertion position
	/// (ignoring the remove log).
	fn get_data_from_file(&self, position: u64) -> Option<T>;

	/// Remove Hash by insertion position. An index is also provided so the
	/// underlying backend can implement some rollback of positions up to a
	/// given index (practically the index is the height of a block that
	/// triggered removal).
	fn remove(&mut self, position: u64) -> Result<(), String>;

	/// Returns the data file path.. this is a bit of a hack now that doesn't
	/// sit well with the design, but TxKernels have to be summed and the
	/// fastest way to to be able to allow direct access to the file
	fn get_data_file_path(&self) -> String;

	/// Also a bit of a hack...
	/// Saves a snapshot of the rewound utxo file with the block hash as
	/// filename suffix. We need this when sending a txhashset zip file to a
	/// node for fast sync.
	fn snapshot(&self, header: &BlockHeader) -> Result<(), String>;

	/// For debugging purposes so we can see how compaction is doing.
	fn dump_stats(&self);
}

<<<<<<< HEAD
=======
/// Maximum peaks for a Merkle proof
pub const MAX_PEAKS: u64 = 100;

/// Maximum path for a Merkle proof
pub const MAX_PATH: u64 = 100;

/// A Merkle proof.
/// Proves inclusion of an output (node) in the output MMR.
/// We can use this to prove an output was unspent at the time of a given block
/// as the root will match the output_root of the block header.
/// The path and left_right can be used to reconstruct the peak hash for a
/// given tree in the MMR.
/// The root is the result of hashing all the peaks together.
#[derive(Clone, Debug, Eq, Ord, PartialEq, PartialOrd, Serialize, Deserialize)]
pub struct MerkleProof {
	/// The root hash of the full Merkle tree (in an MMR the hash of all peaks)
	pub root: Hash,
	/// The hash of the element in the tree we care about
	pub node: Hash,
	/// The size of the full Merkle tree
	pub mmr_size: u64,
	/// The full list of peak hashes in the MMR
	pub peaks: Vec<Hash>,
	/// The sibling (hash, pos) along the path of the tree
	/// as we traverse from node to peak
	pub path: Vec<(Hash, u64)>,
}

impl Writeable for MerkleProof {
	fn write<W: Writer>(&self, writer: &mut W) -> Result<(), ser::Error> {
		ser_multiwrite!(
			writer,
			[write_fixed_bytes, &self.root],
			[write_fixed_bytes, &self.node],
			[write_u64, self.mmr_size],
			[write_u64, self.peaks.len() as u64],
			[write_u64, self.path.len() as u64]
		);

		self.peaks.write(writer)?;
		self.path.write(writer)?;

		Ok(())
	}
}

impl Readable for MerkleProof {
	fn read(reader: &mut Reader) -> Result<MerkleProof, ser::Error> {
		let root = Hash::read(reader)?;
		let node = Hash::read(reader)?;

		let (mmr_size, peaks_len, path_len) = ser_multiread!(reader, read_u64, read_u64, read_u64);

		if peaks_len > MAX_PEAKS || path_len > MAX_PATH {
			return Err(ser::Error::CorruptedData);
		}

		let mut peaks = Vec::with_capacity(peaks_len as usize);
		for _ in 0..peaks_len {
			peaks.push(Hash::read(reader)?);
		}

		let mut path = Vec::with_capacity(path_len as usize);
		for _ in 0..path_len {
			let hash = Hash::read(reader)?;
			let pos = reader.read_u64()?;
			path.push((hash, pos));
		}

		Ok(MerkleProof {
			root,
			node,
			mmr_size,
			peaks,
			path,
		})
	}
}

impl Default for MerkleProof {
	fn default() -> MerkleProof {
		MerkleProof::empty()
	}
}

impl MerkleProof {
	/// The "empty" Merkle proof.
	/// Basically some reasonable defaults. Will not verify successfully.
	pub fn empty() -> MerkleProof {
		MerkleProof {
			root: Hash::default(),
			node: Hash::default(),
			mmr_size: 0,
			peaks: vec![],
			path: vec![],
		}
	}

	/// Serialize the Merkle proof as a hex string (for api json endpoints)
	pub fn to_hex(&self) -> String {
		let mut vec = Vec::new();
		ser::serialize(&mut vec, &self).expect("serialization failed");
		util::to_hex(vec)
	}

	/// Convert hex string representation back to a Merkle proof instance
	pub fn from_hex(hex: &str) -> Result<MerkleProof, String> {
		let bytes = util::from_hex(hex.to_string()).unwrap();
		let res = ser::deserialize(&mut &bytes[..])
			.map_err(|_| "failed to deserialize a Merkle Proof".to_string())?;
		Ok(res)
	}

	/// Verify the Merkle proof.
	/// We do this by verifying the following -
	/// * inclusion of the node beneath a peak (via the Merkle path/branch of
	/// siblings) * inclusion of the peak in the "bag of peaks" beneath the
	/// root
	pub fn verify(&self) -> bool {
		// if we have no further elements in the path
		// then this proof verifies successfully if our node is
		// one of the peaks
		// and the peaks themselves hash to give the root
		if self.path.len() == 0 {
			if !self.peaks.contains(&self.node) {
				return false;
			}

			let mut bagged = None;
			for peak in self.peaks.iter().rev() {
				bagged = match bagged {
					None => Some(*peak),
					Some(rhs) => Some((*peak, rhs).hash_with_index(self.mmr_size)),
				}
			}
			return bagged == Some(self.root);
		}

		let mut path = self.path.clone();
		let (sibling, sibling_pos) = path.remove(0);
		let (parent_pos, _) = family(sibling_pos);

		// hash our node and sibling together (noting left/right position of the
		// sibling)
		let parent = if is_left_sibling(sibling_pos) {
			(sibling, self.node).hash_with_index(parent_pos - 1)
		} else {
			(self.node, sibling).hash_with_index(parent_pos - 1)
		};

		let proof = MerkleProof {
			root: self.root,
			node: parent,
			mmr_size: self.mmr_size,
			peaks: self.peaks.clone(),
			path,
		};

		proof.verify()
	}
}

>>>>>>> 70ba1c83
/// Prunable Merkle Mountain Range implementation. All positions within the tree
/// start at 1 as they're postorder tree traversal positions rather than array
/// indices.
///
/// Heavily relies on navigation operations within a binary tree. In particular,
/// all the implementation needs to keep track of the MMR structure is how far
/// we are in the sequence of nodes making up the MMR.
pub struct PMMR<'a, T, B>
where
	T: PMMRable,
	B: 'a + Backend<T>,
{
	/// The last position in the PMMR
	pub last_pos: u64,
	backend: &'a mut B,
	// only needed to parameterise Backend
	_marker: marker::PhantomData<T>,
}

impl<'a, T, B> PMMR<'a, T, B>
where
	T: PMMRable + ::std::fmt::Debug,
	B: 'a + Backend<T>,
{
	/// Build a new prunable Merkle Mountain Range using the provided backend.
	pub fn new(backend: &'a mut B) -> PMMR<T, B> {
		PMMR {
			last_pos: 0,
			backend: backend,
			_marker: marker::PhantomData,
		}
	}

	/// Build a new prunable Merkle Mountain Range pre-initialized until
	/// last_pos with the provided backend.
	pub fn at(backend: &'a mut B, last_pos: u64) -> PMMR<T, B> {
		PMMR {
			last_pos: last_pos,
			backend: backend,
			_marker: marker::PhantomData,
		}
	}

	/// Returns a vec of the peaks of this MMR.
	pub fn peaks(&self) -> Vec<Hash> {
		let peaks_pos = peaks(self.last_pos);
		peaks_pos
			.into_iter()
			.filter_map(|pi| {
				// here we want to get from underlying hash file
				// as the pos *may* have been "removed"
				self.backend.get_from_file(pi)
			})
			.collect()
	}

	fn peak_path(&self, peak_pos: u64) -> Vec<Hash> {
		let rhs = self.bag_the_rhs(peak_pos);
		let mut res = peaks(self.last_pos)
			.into_iter()
			.filter(|x| x < &peak_pos)
			.filter_map(|x| self.backend.get_from_file(x))
			.collect::<Vec<_>>();
		res.reverse();
		if let Some(rhs) = rhs {
			res.insert(0, rhs);
		}
		res
	}

	/// Takes a single peak position and hashes together
	/// all the peaks to the right of this peak (if any).
	/// If this return a hash then this is our peaks sibling.
	/// If none then the sibling of our peak is the peak to the left.
	pub fn bag_the_rhs(&self, peak_pos: u64) -> Option<Hash> {
		let rhs = peaks(self.last_pos)
			.into_iter()
			.filter(|x| x > &peak_pos)
			.filter_map(|x| self.backend.get_from_file(x))
			.collect::<Vec<_>>();

		let mut res = None;
		for peak in rhs.iter().rev() {
			res = match res {
				None => Some(*peak),
				Some(rhash) => Some((*peak, rhash).hash_with_index(self.unpruned_size())),
			}
		}
		res
	}

	/// Computes the root of the MMR. Find all the peaks in the current
	/// tree and "bags" them to get a single peak.
	pub fn root(&self) -> Hash {
		let mut res = None;
		for peak in self.peaks().iter().rev() {
			res = match res {
				None => Some(*peak),
				Some(rhash) => Some((*peak, rhash).hash_with_index(self.unpruned_size())),
			}
		}
		res.expect("no root, invalid tree")
	}

	/// Build a Merkle proof for the element at the given position.
	pub fn merkle_proof(&self, pos: u64) -> Result<MerkleProof, String> {
		debug!(LOGGER, "merkle_proof  {}, last_pos {}", pos, self.last_pos);

		// check this pos is actually a leaf in the MMR
		if !is_leaf(pos) {
			return Err(format!("not a leaf at pos {}", pos));
		}

		// check we actually have a hash in the MMR at this pos
		self.get_hash(pos)
			.ok_or(format!("no element at pos {}", pos))?;

		let mmr_size = self.unpruned_size();

		// Edge case: an MMR with a single entry in it
		// this entry is a leaf, a peak and the root itself
		// and there are no siblings to hash with
		if mmr_size == 1 {
			return Ok(MerkleProof {
				mmr_size,
				path: vec![],
			});
		}

		let family_branch = family_branch(pos, self.last_pos);

		let mut path = family_branch
			.iter()
			.filter_map(|x| self.get_from_file(x.1))
			.collect::<Vec<_>>();

		let peak_pos = match family_branch.last() {
			Some(&(x, _)) => x,
			None => pos,
		};

		path.append(&mut self.peak_path(peak_pos));

		Ok(MerkleProof { mmr_size, path })
	}

	/// Push a new element into the MMR. Computes new related peaks at
	/// the same time if applicable.
	pub fn push(&mut self, elmt: T) -> Result<u64, String> {
		let elmt_pos = self.last_pos + 1;
		let mut current_hash = elmt.hash_with_index(elmt_pos - 1);

		let mut to_append = vec![(current_hash, Some(elmt))];
		let mut height = 0;
		let mut pos = elmt_pos;

		// we look ahead one position in the MMR, if the expected node has a higher
		// height it means we have to build a higher peak by hashing with a previous
		// sibling. we do it iteratively in case the new peak itself allows the
		// creation of another parent.
		while bintree_postorder_height(pos + 1) > height {
			let left_sibling = bintree_jump_left_sibling(pos);

			let left_hash = self.backend
				.get_from_file(left_sibling)
				.ok_or("missing left sibling in tree, should not have been pruned")?;

			height += 1;
			pos += 1;

			current_hash = (left_hash, current_hash).hash_with_index(pos - 1);
			to_append.push((current_hash, None));
		}

		// append all the new nodes and update the MMR index
		self.backend.append(elmt_pos, to_append)?;
		self.last_pos = pos;
		Ok(elmt_pos)
	}

	/// Saves a snaphost of the MMR tagged with the block hash.
	/// Specifically - snapshots the utxo file as we need this rewound before
	/// sending the txhashset zip file to another node for fast-sync.
	pub fn snapshot(&mut self, header: &BlockHeader) -> Result<(), String> {
		self.backend.snapshot(header)?;
		Ok(())
	}

	/// Rewind the PMMR to a previous position, as if all push operations after
	/// that had been canceled. Expects a position in the PMMR to rewind and
	/// bitmaps representing the positions added and removed that we want to
	/// "undo".
	pub fn rewind(
		&mut self,
		position: u64,
		rewind_add_pos: &Bitmap,
		rewind_rm_pos: &Bitmap,
	) -> Result<(), String> {
		// Identify which actual position we should rewind to as the provided
		// position is a leaf. We traverse the MMR to inclue any parent(s) that
		// need to be included for the MMR to be valid.
		let mut pos = position;
		while bintree_postorder_height(pos + 1) > 0 {
			pos += 1;
		}

		self.backend.rewind(pos, rewind_add_pos, rewind_rm_pos)?;
		self.last_pos = pos;
		Ok(())
	}

	/// Prunes (removes) the leaf from the MMR at the specified position.
	/// Returns an error if prune is called on a non-leaf position.
	/// Returns false if the leaf node has already been pruned.
	/// Returns true if pruning is successful.
	pub fn prune(&mut self, position: u64) -> Result<bool, String> {
		if !is_leaf(position) {
			return Err(format!("Node at {} is not a leaf, can't prune.", position));
		}

		if self.backend.get_hash(position).is_none() {
			return Ok(false);
		}

		self.backend.remove(position)?;
		Ok(true)
	}

	/// Get the hash at provided position in the MMR.
	pub fn get_hash(&self, pos: u64) -> Option<Hash> {
		if pos > self.last_pos {
			None
		} else if is_leaf(pos) {
			// If we are a leaf then get hash from the backend.
			self.backend.get_hash(pos)
		} else {
			// If we are not a leaf get hash ignoring the remove log.
			self.backend.get_from_file(pos)
		}
	}

	/// Get the data element at provided position in the MMR.
	pub fn get_data(&self, pos: u64) -> Option<T> {
		if pos > self.last_pos {
			// If we are beyond the rhs of the MMR return None.
			None
		} else if is_leaf(pos) {
			// If we are a leaf then get data from the backend.
			self.backend.get_data(pos)
		} else {
			// If we are not a leaf then return None as only leaves have data.
			None
		}
	}

	/// Get the hash from the underlying MMR file
	/// (ignores the remove log).
	fn get_from_file(&self, pos: u64) -> Option<Hash> {
		if pos > self.last_pos {
			None
		} else {
			self.backend.get_from_file(pos)
		}
	}

	/// Helper function to get the last N nodes inserted, i.e. the last
	/// n nodes along the bottom of the tree
	pub fn get_last_n_insertions(&self, n: u64) -> Vec<(Hash, T)> {
		let mut return_vec = vec![];
		let mut last_leaf = self.last_pos;
		let size = self.unpruned_size();
		// Special case that causes issues in bintree functions,
		// just return
		if size == 1 {
			return_vec.push((
				self.backend.get_hash(last_leaf).unwrap(),
				self.backend.get_data(last_leaf).unwrap(),
			));
			return return_vec;
		}
		// if size is even, we're already at the bottom, otherwise
		// we need to traverse down to it (reverse post-order direction)
		if size % 2 == 1 {
			last_leaf = bintree_rightmost(self.last_pos);
		}
		for _ in 0..n as u64 {
			if last_leaf == 0 {
				break;
			}
			if bintree_postorder_height(last_leaf) > 0 {
				last_leaf = bintree_rightmost(last_leaf);
			}
			return_vec.push((
				self.backend.get_hash(last_leaf).unwrap(),
				self.backend.get_data(last_leaf).unwrap(),
			));

			last_leaf = bintree_jump_left_sibling(last_leaf);
		}
		return_vec
	}

	/// Helper function which returns un-pruned nodes from the insertion index
	/// forward
	/// returns last insertion index returned along with data
	pub fn elements_from_insertion_index(&self, mut index: u64, max_count: u64) -> (u64, Vec<T>) {
		let mut return_vec = vec![];
		if index == 0 {
			index = 1;
		}
		let mut return_index = index;
		let mut pmmr_index = insertion_to_pmmr_index(index);
		while return_vec.len() < max_count as usize && pmmr_index <= self.last_pos {
			if let Some(t) = self.get_data(pmmr_index) {
				return_vec.push(t);
				return_index = index;
			}
			index += 1;
			pmmr_index = insertion_to_pmmr_index(index);
		}
		(return_index, return_vec)
	}

	/// Walks all unpruned nodes in the MMR and revalidate all parent hashes
	pub fn validate(&self) -> Result<(), String> {
		// iterate on all parent nodes
		for n in 1..(self.last_pos + 1) {
			if bintree_postorder_height(n) > 0 {
				if let Some(hash) = self.get_hash(n) {
					// take the left and right children, if they exist
					let left_pos =
						bintree_move_down_left(n).ok_or("left_pos not found".to_string())?;
					let right_pos = bintree_jump_right_sibling(left_pos);

					// using get_from_file here for the children (they may have been "removed")
					if let Some(left_child_hs) = self.get_from_file(left_pos) {
						if let Some(right_child_hs) = self.get_from_file(right_pos) {
							// hash the two child nodes together with parent_pos and compare
							let (parent_pos, _) = family(left_pos);
							if (left_child_hs, right_child_hs).hash_with_index(parent_pos - 1)
								!= hash
							{
								return Err(format!(
									"Invalid MMR, hash of parent at {} does \
									 not match children.",
									n
								));
							}
						}
					}
				}
			}
		}
		Ok(())
	}

	/// Total size of the tree, including intermediary nodes and ignoring any
	/// pruning.
	pub fn unpruned_size(&self) -> u64 {
		self.last_pos
	}

	/// Return the path of the data file (needed to sum kernels efficiently)
	pub fn data_file_path(&self) -> String {
		self.backend.get_data_file_path()
	}

	/// Debugging utility to print information about the MMRs. Short version
	/// only prints the last 8 nodes.
	pub fn dump(&self, short: bool) {
		let sz = self.unpruned_size();
		if sz > 2000 && !short {
			return;
		}
		let start = if short && sz > 7 { sz / 8 - 1 } else { 0 };
		for n in start..(sz / 8 + 1) {
			let mut idx = "".to_owned();
			let mut hashes = "".to_owned();
			for m in (n * 8)..(n + 1) * 8 {
				if m >= sz {
					break;
				}
				idx.push_str(&format!("{:>8} ", m + 1));
				let ohs = self.get_hash(m + 1);
				match ohs {
					Some(hs) => hashes.push_str(&format!("{} ", hs)),
					None => hashes.push_str(&format!("{:>8} ", "??")),
				}
			}
			trace!(LOGGER, "{}", idx);
			trace!(LOGGER, "{}", hashes);
		}
	}

	/// Prints PMMR statistics to the logs, used for debugging.
	pub fn dump_stats(&self) {
		debug!(LOGGER, "pmmr: unpruned - {}", self.unpruned_size());
		self.backend.dump_stats();
	}

	/// Debugging utility to print information about the MMRs. Short version
	/// only prints the last 8 nodes.
	/// Looks in the underlying hash file and so ignores the remove log.
	pub fn dump_from_file(&self, short: bool) {
		let sz = self.unpruned_size();
		if sz > 2000 && !short {
			return;
		}
		let start = if short && sz > 7 { sz / 8 - 1 } else { 0 };
		for n in start..(sz / 8 + 1) {
			let mut idx = "".to_owned();
			let mut hashes = "".to_owned();
			for m in (n * 8)..(n + 1) * 8 {
				if m >= sz {
					break;
				}
				idx.push_str(&format!("{:>8} ", m + 1));
				let ohs = self.get_from_file(m + 1);
				match ohs {
					Some(hs) => hashes.push_str(&format!("{} ", hs)),
					None => hashes.push_str(&format!("{:>8} ", " .")),
				}
			}
			debug!(LOGGER, "{}", idx);
			debug!(LOGGER, "{}", hashes);
		}
	}
}

/// Gets the postorder traversal index of all peaks in a MMR given the last
/// node's position. Starts with the top peak, which is always on the left
/// side of the range, and navigates toward lower siblings toward the right
/// of the range.
pub fn peaks(num: u64) -> Vec<u64> {
	if num == 0 {
		return vec![];
	}

	// detecting an invalid mountain range, when siblings exist but no parent
	// exists
	if bintree_postorder_height(num + 1) > bintree_postorder_height(num) {
		return vec![];
	}

	// our top peak is always on the leftmost side of the tree and leftmost trees
	// have for index a binary values with all 1s (i.e. 11, 111, 1111, etc.)
	let mut top = 1;
	while (top - 1) <= num {
		top <<= 1;
	}
	top = (top >> 1) - 1;
	if top == 0 {
		return vec![1];
	}

	let mut peaks = vec![top];

	// going down the range, next peaks are right neighbors of the top. if one
	// doesn't exist yet, we go down to a smaller peak to the left
	let mut peak = top;
	'outer: loop {
		peak = bintree_jump_right_sibling(peak);
		while peak > num {
			match bintree_move_down_left(peak) {
				Some(p) => peak = p,
				None => break 'outer,
			}
		}
		peaks.push(peak);
	}

	peaks
}

/// The number of leaves nodes in a MMR of the provided size. Uses peaks to
/// get the positions of all full binary trees and uses the height of these
pub fn n_leaves(mut sz: u64) -> u64 {
	if sz == 0 {
		return 0;
	}

	while bintree_postorder_height(sz + 1) > 0 {
		sz += 1;
	}
	peaks(sz)
		.iter()
		.map(|n| (1 << bintree_postorder_height(*n)) as u64)
		.sum()
}

/// Returns the pmmr index of the nth inserted element
pub fn insertion_to_pmmr_index(mut sz: u64) -> u64 {
	//1 based pmmrs
	sz -= 1;
	2 * sz - sz.count_ones() as u64 + 1
}

/// The height of a node in a full binary tree from its postorder traversal
/// index. This function is the base on which all others, as well as the MMR,
/// are built.
///
/// We first start by noticing that the insertion order of a node in a MMR [1]
/// is identical to the height of a node in a binary tree traversed in
/// postorder. Specifically, we want to be able to generate the following
/// sequence:
///
/// //    [0, 0, 1, 0, 0, 1, 2, 0, 0, 1, 0, 0, 1, 2, 3, 0, 0, 1, ...]
///
/// Which turns out to start as the heights in the (left, right, top)
/// -postorder- traversal of the following tree:
///
/// //               3
/// //             /   \
/// //           /       \
/// //         /           \
/// //        2             2
/// //      /  \          /  \
/// //     /    \        /    \
/// //    1      1      1      1
/// //   / \    / \    / \    / \
/// //  0   0  0   0  0   0  0   0
///
/// If we extend this tree up to a height of 4, we can continue the sequence,
/// and for an infinitely high tree, we get the infinite sequence of heights
/// in the MMR.
///
/// So to generate the MMR height sequence, we want a function that, given an
/// index in that sequence, gets us the height in the tree. This allows us to
/// build the sequence not only to infinite, but also at any index, without the
/// need to materialize the beginning of the sequence.
///
/// To see how to get the height of a node at any position in the postorder
/// traversal sequence of heights, we start by rewriting the previous tree with
/// each the position of every node written in binary:
///
///
/// //                  1111
/// //                 /   \
/// //               /       \
/// //             /           \
/// //           /               \
/// //        111                1110
/// //       /   \              /    \
/// //      /     \            /      \
/// //     11      110        1010     1101
/// //    / \      / \       /  \      / \
/// //   1   10  100  101  1000 1001 1011 1100
///
/// The height of a node is the number of 1 digits on the leftmost branch of
/// the tree, minus 1. For example, 1111 has 4 ones, so its height is `4-1=3`.
///
/// To get the height of any node (say 1101), we need to travel left in the
/// tree, get the leftmost node and count the ones. To travel left, we just
/// need to subtract the position by it's most significant bit, mins one. For
/// example to get from 1101 to 110 we subtract it by (1000-1) (`13-(8-1)=5`).
/// Then to to get 110 to 11, we subtract it by (100-1) ('6-(4-1)=3`).
///
/// By applying this operation recursively, until we get a number that, in
/// binary, is all ones, and then counting the ones, we can get the height of
/// any node, from its postorder traversal position. Which is the order in which
/// nodes are added in a MMR.
///
/// [1]  https://github.com/opentimestamps/opentimestamps-server/blob/master/doc/merkle-mountain-range.md
pub fn bintree_postorder_height(num: u64) -> u64 {
	let mut h = num;
	while !all_ones(h) {
		h = bintree_jump_left(h);
	}
	most_significant_pos(h) - 1
}

/// Is this position a leaf in the MMR?
/// We know the positions of all leaves based on the postorder height of an MMR
/// of any size (somewhat unintuitively but this is how the PMMR is "append
/// only").
pub fn is_leaf(pos: u64) -> bool {
	bintree_postorder_height(pos) == 0
}

/// Calculates the positions of the parent and sibling of the node at the
/// provided position.
pub fn family(pos: u64) -> (u64, u64) {
	let pos_height = bintree_postorder_height(pos);
	let next_height = bintree_postorder_height(pos + 1);
	if next_height > pos_height {
		let sibling = bintree_jump_left_sibling(pos);
		let parent = pos + 1;
		(parent, sibling)
	} else {
		let sibling = bintree_jump_right_sibling(pos);
		let parent = sibling + 1;
		(parent, sibling)
	}
}

/// Is the node at this pos the "left" sibling of its parent?
pub fn is_left_sibling(pos: u64) -> bool {
	let (_, sibling_pos) = family(pos);
	sibling_pos > pos
}

/// Returns the path from the specified position up to its
/// corresponding peak in the MMR.
/// The size (and therefore the set of peaks) of the MMR
/// is defined by last_pos.
pub fn path(pos: u64, last_pos: u64) -> Vec<u64> {
	let mut path = vec![pos];
	let mut current = pos;
	while current + 1 <= last_pos {
		let (parent, _) = family(current);
		if parent > last_pos {
			break;
		}
		path.push(parent);
		current = parent;
	}
	path
}

/// For a given starting position calculate the parent and sibling positions
/// for the branch/path from that position to the peak of the tree.
/// We will use the sibling positions to generate the "path" of a Merkle proof.
pub fn family_branch(pos: u64, last_pos: u64) -> Vec<(u64, u64)> {
	// loop going up the tree, from node to parent, as long as we stay inside
	// the tree (as defined by last_pos).
	let mut branch = vec![];
	let mut current = pos;
	while current + 1 <= last_pos {
		let (parent, sibling) = family(current);
		if parent > last_pos {
			break;
		}
		branch.push((parent, sibling));

		current = parent;
	}
	branch
}

/// Calculates the position of the top-left child of a parent node in the
/// postorder traversal of a full binary tree.
fn bintree_move_down_left(num: u64) -> Option<u64> {
	let height = bintree_postorder_height(num);
	if height == 0 {
		return None;
	}
	Some(num - (1 << height))
}

/// Gets the position of the rightmost node (i.e. leaf) relative to the current
fn bintree_rightmost(num: u64) -> u64 {
	let height = bintree_postorder_height(num);
	if height == 0 {
		return 0;
	}
	num - height
}

/// Calculates the position of the right sibling of a node a subtree in the
/// postorder traversal of a full binary tree.
fn bintree_jump_right_sibling(num: u64) -> u64 {
	num + (1 << (bintree_postorder_height(num) + 1)) - 1
}

/// Calculates the position of the left sibling of a node a subtree in the
/// postorder traversal of a full binary tree.
fn bintree_jump_left_sibling(num: u64) -> u64 {
	num - ((1 << (bintree_postorder_height(num) + 1)) - 1)
}

/// Calculates the position of of a node to the left of the provided one when
/// jumping from the largest rightmost tree to its left equivalent in the
/// postorder traversal of a full binary tree.
fn bintree_jump_left(num: u64) -> u64 {
	num - ((1 << (most_significant_pos(num) - 1)) - 1)
}

/// Check if the binary representation of a number is all ones.
pub fn all_ones(num: u64) -> bool {
	let ones = num.count_ones();
	num.leading_zeros() + ones == 64 && ones > 0
}

/// Get the position of the most significant bit in a number.
pub fn most_significant_pos(num: u64) -> u64 {
	64 - u64::from(num.leading_zeros())
}<|MERGE_RESOLUTION|>--- conflicted
+++ resolved
@@ -35,22 +35,15 @@
 //! The underlying Hashes are stored in a Backend implementation that can
 //! either be a simple Vec or a database.
 
+use std::marker;
+
 use croaring::Bitmap;
 
 use core::hash::Hash;
-<<<<<<< HEAD
 use core::merkle_proof::MerkleProof;
+use core::BlockHeader;
 use ser::{PMMRIndexHashable, PMMRable};
-use std::marker;
 use util::LOGGER;
-=======
-use core::BlockHeader;
-use ser::{self, PMMRIndexHashable, PMMRable, Readable, Reader, Writeable, Writer};
-
-use std::clone::Clone;
-use std::marker;
-use util::{self, LOGGER};
->>>>>>> 70ba1c83
 
 /// Storage backend for the MMR, just needs to be indexed by order of insertion.
 /// The PMMR itself does not need the Backend to be accurate on the existence
@@ -113,171 +106,6 @@
 	fn dump_stats(&self);
 }
 
-<<<<<<< HEAD
-=======
-/// Maximum peaks for a Merkle proof
-pub const MAX_PEAKS: u64 = 100;
-
-/// Maximum path for a Merkle proof
-pub const MAX_PATH: u64 = 100;
-
-/// A Merkle proof.
-/// Proves inclusion of an output (node) in the output MMR.
-/// We can use this to prove an output was unspent at the time of a given block
-/// as the root will match the output_root of the block header.
-/// The path and left_right can be used to reconstruct the peak hash for a
-/// given tree in the MMR.
-/// The root is the result of hashing all the peaks together.
-#[derive(Clone, Debug, Eq, Ord, PartialEq, PartialOrd, Serialize, Deserialize)]
-pub struct MerkleProof {
-	/// The root hash of the full Merkle tree (in an MMR the hash of all peaks)
-	pub root: Hash,
-	/// The hash of the element in the tree we care about
-	pub node: Hash,
-	/// The size of the full Merkle tree
-	pub mmr_size: u64,
-	/// The full list of peak hashes in the MMR
-	pub peaks: Vec<Hash>,
-	/// The sibling (hash, pos) along the path of the tree
-	/// as we traverse from node to peak
-	pub path: Vec<(Hash, u64)>,
-}
-
-impl Writeable for MerkleProof {
-	fn write<W: Writer>(&self, writer: &mut W) -> Result<(), ser::Error> {
-		ser_multiwrite!(
-			writer,
-			[write_fixed_bytes, &self.root],
-			[write_fixed_bytes, &self.node],
-			[write_u64, self.mmr_size],
-			[write_u64, self.peaks.len() as u64],
-			[write_u64, self.path.len() as u64]
-		);
-
-		self.peaks.write(writer)?;
-		self.path.write(writer)?;
-
-		Ok(())
-	}
-}
-
-impl Readable for MerkleProof {
-	fn read(reader: &mut Reader) -> Result<MerkleProof, ser::Error> {
-		let root = Hash::read(reader)?;
-		let node = Hash::read(reader)?;
-
-		let (mmr_size, peaks_len, path_len) = ser_multiread!(reader, read_u64, read_u64, read_u64);
-
-		if peaks_len > MAX_PEAKS || path_len > MAX_PATH {
-			return Err(ser::Error::CorruptedData);
-		}
-
-		let mut peaks = Vec::with_capacity(peaks_len as usize);
-		for _ in 0..peaks_len {
-			peaks.push(Hash::read(reader)?);
-		}
-
-		let mut path = Vec::with_capacity(path_len as usize);
-		for _ in 0..path_len {
-			let hash = Hash::read(reader)?;
-			let pos = reader.read_u64()?;
-			path.push((hash, pos));
-		}
-
-		Ok(MerkleProof {
-			root,
-			node,
-			mmr_size,
-			peaks,
-			path,
-		})
-	}
-}
-
-impl Default for MerkleProof {
-	fn default() -> MerkleProof {
-		MerkleProof::empty()
-	}
-}
-
-impl MerkleProof {
-	/// The "empty" Merkle proof.
-	/// Basically some reasonable defaults. Will not verify successfully.
-	pub fn empty() -> MerkleProof {
-		MerkleProof {
-			root: Hash::default(),
-			node: Hash::default(),
-			mmr_size: 0,
-			peaks: vec![],
-			path: vec![],
-		}
-	}
-
-	/// Serialize the Merkle proof as a hex string (for api json endpoints)
-	pub fn to_hex(&self) -> String {
-		let mut vec = Vec::new();
-		ser::serialize(&mut vec, &self).expect("serialization failed");
-		util::to_hex(vec)
-	}
-
-	/// Convert hex string representation back to a Merkle proof instance
-	pub fn from_hex(hex: &str) -> Result<MerkleProof, String> {
-		let bytes = util::from_hex(hex.to_string()).unwrap();
-		let res = ser::deserialize(&mut &bytes[..])
-			.map_err(|_| "failed to deserialize a Merkle Proof".to_string())?;
-		Ok(res)
-	}
-
-	/// Verify the Merkle proof.
-	/// We do this by verifying the following -
-	/// * inclusion of the node beneath a peak (via the Merkle path/branch of
-	/// siblings) * inclusion of the peak in the "bag of peaks" beneath the
-	/// root
-	pub fn verify(&self) -> bool {
-		// if we have no further elements in the path
-		// then this proof verifies successfully if our node is
-		// one of the peaks
-		// and the peaks themselves hash to give the root
-		if self.path.len() == 0 {
-			if !self.peaks.contains(&self.node) {
-				return false;
-			}
-
-			let mut bagged = None;
-			for peak in self.peaks.iter().rev() {
-				bagged = match bagged {
-					None => Some(*peak),
-					Some(rhs) => Some((*peak, rhs).hash_with_index(self.mmr_size)),
-				}
-			}
-			return bagged == Some(self.root);
-		}
-
-		let mut path = self.path.clone();
-		let (sibling, sibling_pos) = path.remove(0);
-		let (parent_pos, _) = family(sibling_pos);
-
-		// hash our node and sibling together (noting left/right position of the
-		// sibling)
-		let parent = if is_left_sibling(sibling_pos) {
-			(sibling, self.node).hash_with_index(parent_pos - 1)
-		} else {
-			(self.node, sibling).hash_with_index(parent_pos - 1)
-		};
-
-		let proof = MerkleProof {
-			root: self.root,
-			node: parent,
-			mmr_size: self.mmr_size,
-			peaks: self.peaks.clone(),
-			path,
-		};
-
-		proof.verify()
-	}
-}
-
->>>>>>> 70ba1c83
 /// Prunable Merkle Mountain Range implementation. All positions within the tree
 /// start at 1 as they're postorder tree traversal positions rather than array
 /// indices.

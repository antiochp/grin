// Copyright 2018 The Grin Developers
//
// Licensed under the Apache License, Version 2.0 (the "License");
// you may not use this file except in compliance with the License.
// You may obtain a copy of the License at
//
//     http://www.apache.org/licenses/LICENSE-2.0
//
// Unless required by applicable law or agreed to in writing, software
// distributed under the License is distributed on an "AS IS" BASIS,
// WITHOUT WARRANTIES OR CONDITIONS OF ANY KIND, either express or implied.
// See the License for the specific language governing permissions and
// limitations under the License.

use std::fs::File;
use std::net::{SocketAddr, TcpStream};
use std::sync::{Arc, RwLock};

use conn;
use core::core;
use core::core::hash::{Hash, Hashed};
use core::core::target::Difficulty;
use handshake::Handshake;
use msg;
use msg::*;
use protocol::Protocol;
use types::*;
use util::LOGGER;

const MAX_TRACK_SIZE: usize = 30;

#[derive(Debug, Clone, Copy, PartialEq, Eq)]
enum State {
	Connected,
	Disconnected,
	Banned,
}

pub struct Peer {
	pub info: PeerInfo,
	state: Arc<RwLock<State>>,
	// set of all hashes known to this peer (so no need to send)
	tracking_adapter: TrackingAdapter,
	connection: Option<conn::Tracker>,
}

unsafe impl Sync for Peer {}
unsafe impl Send for Peer {}

impl Peer {
	// Only accept and connect can be externally used to build a peer
	fn new(info: PeerInfo, na: Arc<NetAdapter>) -> Peer {
		Peer {
			info: info,
			state: Arc::new(RwLock::new(State::Connected)),
			tracking_adapter: TrackingAdapter::new(na),
			connection: None,
		}
	}

	pub fn accept(
		conn: &mut TcpStream,
		capab: Capabilities,
		total_difficulty: Difficulty,
		hs: &Handshake,
		na: Arc<NetAdapter>,
	) -> Result<Peer, Error> {
		let info = hs.accept(capab, total_difficulty, conn)?;
		Ok(Peer::new(info, na))
	}

	pub fn connect(
		conn: &mut TcpStream,
		capab: Capabilities,
		total_difficulty: Difficulty,
		self_addr: SocketAddr,
		hs: &Handshake,
		na: Arc<NetAdapter>,
	) -> Result<Peer, Error> {
		let info = hs.initiate(capab, total_difficulty, self_addr, conn)?;
		Ok(Peer::new(info, na))
	}

	/// Main peer loop listening for messages and forwarding to the rest of the
	/// system.
	pub fn start(&mut self, conn: TcpStream) {
		let addr = self.info.addr;
		let adapter = Arc::new(self.tracking_adapter.clone());
		let handler = Protocol::new(adapter, addr);
		self.connection = Some(conn::listen(conn, handler));
	}

	pub fn is_denied(config: &P2PConfig, peer_addr: &SocketAddr) -> bool {
		let peer = format!("{}:{}", peer_addr.ip(), peer_addr.port());
		if let Some(ref denied) = config.peers_deny {
			if denied.contains(&peer) {
				debug!(
					LOGGER,
					"checking peer allowed/denied: {:?} explicitly denied", peer_addr
				);
				return true;
			}
		}
		if let Some(ref allowed) = config.peers_allow {
			if allowed.contains(&peer) {
				debug!(
					LOGGER,
					"checking peer allowed/denied: {:?} explicitly allowed", peer_addr
				);
				return false;
			} else {
				debug!(
					LOGGER,
					"checking peer allowed/denied: {:?} not explicitly allowed, denying", peer_addr
				);
				return true;
			}
		}

		// default to allowing peer connection if we do not explicitly allow or deny
		// the peer
		false
	}

	/// Whether this peer is still connected.
	pub fn is_connected(&self) -> bool {
		if !self.check_connection() {
			return false;
		}
		let state = self.state.read().unwrap();
		*state == State::Connected
	}

	/// Whether this peer has been banned.
	pub fn is_banned(&self) -> bool {
		let _ = self.check_connection();
		let state = self.state.read().unwrap();
		*state == State::Banned
	}

	/// Set this peer status to banned
	pub fn set_banned(&self) {
		let mut state = self.state.write().unwrap();
		*state = State::Banned;
	}

	/// Send a ping to the remote peer, providing our local difficulty and
	/// height
	pub fn send_ping(&self, total_difficulty: Difficulty, height: u64) -> Result<(), Error> {
		let ping_msg = Ping {
			total_difficulty,
			height,
		};
		self.connection
			.as_ref()
			.unwrap()
			.send(ping_msg, msg::Type::Ping)
	}

	/// Send the ban reason before banning
	pub fn send_ban_reason(&self, ban_reason: ReasonForBan) {
		let ban_reason_msg = BanReason { ban_reason };
		match self.connection
			.as_ref()
			.unwrap()
			.send(ban_reason_msg, msg::Type::BanReason)
		{
			Ok(_) => debug!(
				LOGGER,
				"Sent ban reason {:?} to {}", ban_reason, self.info.addr
			),
			Err(e) => error!(
				LOGGER,
				"Could not send ban reason {:?} to {}: {:?}", ban_reason, self.info.addr, e
			),
		};
	}

	/// Sends the provided block to the remote peer. The request may be dropped
	/// if the remote peer is known to already have the block.
	pub fn send_block(&self, b: &core::Block) -> Result<(), Error> {
		if !self.tracking_adapter.has(b.hash()) {
			trace!(LOGGER, "Send block {} to {}", b.hash(), self.info.addr);
			self.connection.as_ref().unwrap().send(b, msg::Type::Block)
		} else {
			debug!(
				LOGGER,
				"Suppress block send {} to {} (already seen)",
				b.hash(),
				self.info.addr,
			);
			Ok(())
		}
	}

	pub fn send_compact_block(&self, b: &core::CompactBlock) -> Result<(), Error> {
		if !self.tracking_adapter.has(b.hash()) {
			trace!(
				LOGGER,
				"Send compact block {} to {}",
				b.hash(),
				self.info.addr
			);
			self.connection
				.as_ref()
				.unwrap()
				.send(b, msg::Type::CompactBlock)
		} else {
			debug!(
				LOGGER,
				"Suppress compact block send {} to {} (already seen)",
				b.hash(),
				self.info.addr,
			);
			Ok(())
		}
	}

	pub fn send_header(&self, bh: &core::BlockHeader) -> Result<(), Error> {
		if !self.tracking_adapter.has(bh.hash()) {
			debug!(LOGGER, "Send header {} to {}", bh.hash(), self.info.addr);
			self.connection
				.as_ref()
				.unwrap()
				.send(bh, msg::Type::Header)
		} else {
			trace!(
				LOGGER,
				"Suppress header send {} to {} (already seen)",
				bh.hash(),
				self.info.addr,
			);
			Ok(())
		}
	}

	/// Sends the provided transaction to the remote peer. The request may be
	/// dropped if the remote peer is known to already have the transaction.
	pub fn send_transaction(&self, tx: &core::Transaction) -> Result<(), Error> {
		if !self.tracking_adapter.has(tx.hash()) {
			debug!(LOGGER, "Send tx {} to {}", tx.hash(), self.info.addr);
			self.connection
				.as_ref()
				.unwrap()
				.send(tx, msg::Type::Transaction)
		} else {
			debug!(
				LOGGER,
				"Not sending tx {} to {} (already seen)",
				tx.hash(),
				self.info.addr
			);
			Ok(())
		}
	}

<<<<<<< HEAD
	/// Sends the provided stem transaction to the remote peer.
	/// Note: tracking adapter is ignored for stem transactions.
=======
	/// Sends the provided stem transaction to the remote peer. The request may
	/// be dropped if the remote peer is known to already have the stem
	/// transaction.
>>>>>>> ec3c2e89
	pub fn send_stem_transaction(&self, tx: &core::Transaction) -> Result<(), Error> {
		debug!(LOGGER, "Send (stem) tx {} to {}", tx.hash(), self.info.addr);
		self.connection
			.as_ref()
			.unwrap()
			.send(tx, msg::Type::StemTransaction)?;
		Ok(())
	}

	/// Sends a request for block headers from the provided block locator
	pub fn send_header_request(&self, locator: Vec<Hash>) -> Result<(), Error> {
		self.connection
			.as_ref()
			.unwrap()
			.send(&Locator { hashes: locator }, msg::Type::GetHeaders)
	}

	/// Sends a request for a specific block by hash
	pub fn send_block_request(&self, h: Hash) -> Result<(), Error> {
		debug!(
			LOGGER,
			"Requesting block {} from peer {}.", h, self.info.addr
		);
		self.connection
			.as_ref()
			.unwrap()
			.send(&h, msg::Type::GetBlock)
	}

	/// Sends a request for a specific compact block by hash
	pub fn send_compact_block_request(&self, h: Hash) -> Result<(), Error> {
		debug!(
			LOGGER,
			"Requesting compact block {} from {}", h, self.info.addr
		);
		self.connection
			.as_ref()
			.unwrap()
			.send(&h, msg::Type::GetCompactBlock)
	}

	pub fn send_peer_request(&self, capab: Capabilities) -> Result<(), Error> {
		debug!(LOGGER, "Asking {} for more peers.", self.info.addr);
		self.connection.as_ref().unwrap().send(
			&GetPeerAddrs {
				capabilities: capab,
			},
			msg::Type::GetPeerAddrs,
		)
	}

	pub fn send_txhashset_request(&self, height: u64, hash: Hash) -> Result<(), Error> {
		debug!(
			LOGGER,
			"Asking {} for txhashset archive at {} {}.", self.info.addr, height, hash
		);
		self.connection.as_ref().unwrap().send(
			&TxHashSetRequest { hash, height },
			msg::Type::TxHashSetRequest,
		)
	}

	/// Stops the peer, closing its connection
	pub fn stop(&self) {
		let _ = self.connection.as_ref().unwrap().close_channel.send(());
	}

	fn check_connection(&self) -> bool {
		match self.connection.as_ref().unwrap().error_channel.try_recv() {
			Ok(Error::Serialization(e)) => {
				let mut state = self.state.write().unwrap();
				*state = State::Banned;
				info!(
					LOGGER,
					"Client {} corrupted, ban ({:?}).", self.info.addr, e
				);
				false
			}
			Ok(e) => {
				let mut state = self.state.write().unwrap();
				*state = State::Disconnected;
				debug!(LOGGER, "Client {} connection lost: {:?}", self.info.addr, e);
				false
			}
			Err(_) => true,
		}
	}
}

/// Adapter implementation that forwards everything to an underlying adapter
/// but keeps track of the block and transaction hashes that were received.
#[derive(Clone)]
struct TrackingAdapter {
	adapter: Arc<NetAdapter>,
	known: Arc<RwLock<Vec<Hash>>>,
}

impl TrackingAdapter {
	fn new(adapter: Arc<NetAdapter>) -> TrackingAdapter {
		TrackingAdapter {
			adapter: adapter,
			known: Arc::new(RwLock::new(vec![])),
		}
	}

	fn has(&self, hash: Hash) -> bool {
		let known = self.known.read().unwrap();
		// may become too slow, an ordered set (by timestamp for eviction) may
		// end up being a better choice
		known.contains(&hash)
	}

	fn push(&self, hash: Hash) {
		let mut known = self.known.write().unwrap();
		if known.len() > MAX_TRACK_SIZE {
			known.truncate(MAX_TRACK_SIZE);
		}
		known.insert(0, hash);
	}
}

impl ChainAdapter for TrackingAdapter {
	fn total_difficulty(&self) -> Difficulty {
		self.adapter.total_difficulty()
	}

	fn total_height(&self) -> u64 {
		self.adapter.total_height()
	}

	fn transaction_received(&self, tx: core::Transaction, stem: bool) {
		// Do not track the tx hash for stem txs.
		// Otherwise we fail to handle the subsequent fluff or embargo expiration
		// correctly.
		if !stem {
			self.push(tx.hash());
		}
		self.adapter.transaction_received(tx, stem)
	}

	fn block_received(&self, b: core::Block, addr: SocketAddr) -> bool {
		self.push(b.hash());
		self.adapter.block_received(b, addr)
	}

	fn compact_block_received(&self, cb: core::CompactBlock, addr: SocketAddr) -> bool {
		self.push(cb.hash());
		self.adapter.compact_block_received(cb, addr)
	}

	fn header_received(&self, bh: core::BlockHeader, addr: SocketAddr) -> bool {
		self.push(bh.hash());
		self.adapter.header_received(bh, addr)
	}

	fn headers_received(&self, bh: Vec<core::BlockHeader>, addr: SocketAddr) {
		self.adapter.headers_received(bh, addr)
	}

	fn locate_headers(&self, locator: Vec<Hash>) -> Vec<core::BlockHeader> {
		self.adapter.locate_headers(locator)
	}

	fn get_block(&self, h: Hash) -> Option<core::Block> {
		self.adapter.get_block(h)
	}

	fn txhashset_read(&self, h: Hash) -> Option<TxHashSetRead> {
		self.adapter.txhashset_read(h)
	}

	fn txhashset_write(
		&self,
		h: Hash,
		rewind_to_output: u64,
		rewind_to_kernel: u64,
		txhashset_data: File,
		peer_addr: SocketAddr,
	) -> bool {
		self.adapter.txhashset_write(
			h,
			rewind_to_output,
			rewind_to_kernel,
			txhashset_data,
			peer_addr,
		)
	}
}

impl NetAdapter for TrackingAdapter {
	fn find_peer_addrs(&self, capab: Capabilities) -> Vec<SocketAddr> {
		self.adapter.find_peer_addrs(capab)
	}

	fn peer_addrs_received(&self, addrs: Vec<SocketAddr>) {
		self.adapter.peer_addrs_received(addrs)
	}

	fn peer_difficulty(&self, addr: SocketAddr, diff: Difficulty, height: u64) {
		self.adapter.peer_difficulty(addr, diff, height)
	}

	fn is_banned(&self, addr: SocketAddr) -> bool {
		self.adapter.is_banned(addr)
	}
}<|MERGE_RESOLUTION|>--- conflicted
+++ resolved
@@ -254,14 +254,8 @@
 		}
 	}
 
-<<<<<<< HEAD
 	/// Sends the provided stem transaction to the remote peer.
-	/// Note: tracking adapter is ignored for stem transactions.
-=======
-	/// Sends the provided stem transaction to the remote peer. The request may
-	/// be dropped if the remote peer is known to already have the stem
-	/// transaction.
->>>>>>> ec3c2e89
+	/// Note: tracking adapter is ignored for stem transactions (while under embargo).
 	pub fn send_stem_transaction(&self, tx: &core::Transaction) -> Result<(), Error> {
 		debug!(LOGGER, "Send (stem) tx {} to {}", tx.hash(), self.info.addr);
 		self.connection

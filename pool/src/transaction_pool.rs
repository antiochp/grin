--- conflicted
+++ resolved
@@ -36,12 +36,8 @@
 	/// Our Dandelion "stempool".
 	pub stempool: Pool,
 	/// The blockchain
-<<<<<<< HEAD
-	pub blockchain: Arc<T>,
+	pub blockchain: Arc<BlockChain>,
 	pub verifier_cache: Arc<RwLock<VerifierCache>>,
-=======
-	pub blockchain: Arc<BlockChain>,
->>>>>>> 4a76336a
 	/// The pool adapter
 	pub adapter: Arc<PoolAdapter>,
 }
@@ -50,16 +46,10 @@
 	/// Create a new transaction pool
 	pub fn new(
 		config: PoolConfig,
-<<<<<<< HEAD
-		chain: Arc<T>,
+		chain: Arc<BlockChain>,
 		verifier_cache: Arc<RwLock<VerifierCache>>,
 		adapter: Arc<PoolAdapter>,
-	) -> TransactionPool<T> {
-=======
-		chain: Arc<BlockChain>,
-		adapter: Arc<PoolAdapter>,
 	) -> TransactionPool {
->>>>>>> 4a76336a
 		TransactionPool {
 			config,
 			txpool: Pool::new(chain.clone(), verifier_cache.clone(), format!("txpool")),

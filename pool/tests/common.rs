// Copyright 2020 The Grin Developers
//
// Licensed under the Apache License, Version 2.0 (the "License");
// you may not use this file except in compliance with the License.
// You may obtain a copy of the License at
//
//     http://www.apache.org/licenses/LICENSE-2.0
//
// Unless required by applicable law or agreed to in writing, software
// distributed under the License is distributed on an "AS IS" BASIS,
// WITHOUT WARRANTIES OR CONDITIONS OF ANY KIND, either express or implied.
// See the License for the specific language governing permissions and
// limitations under the License.

//! Common test functions

<<<<<<< HEAD
use self::chain::store::ChainStore;
use self::chain::types::Tip;
use self::core::core::hash::{Hash, Hashed};
use self::core::core::verifier_cache::VerifierCache;
use self::core::core::{
	Block, BlockHeader, BlockSums, Committed, KernelFeatures, Transaction, TxKernel,
};
use self::core::libtx;
use self::keychain::{BlindingFactor, ExtKeychain, Keychain};
=======
use self::chain::types::{NoopAdapter, Options};
use self::chain::Chain;
use self::core::consensus;
use self::core::core::hash::Hash;
use self::core::core::verifier_cache::{LruVerifierCache, VerifierCache};
use self::core::core::{Block, BlockHeader, BlockSums, KernelFeatures, Transaction};
use self::core::genesis;
use self::core::global;
use self::core::libtx::{build, reward, ProofBuilder};
use self::core::pow;
use self::keychain::{ExtKeychain, ExtKeychainPath, Keychain};
>>>>>>> 3f1defec
use self::pool::types::*;
use self::pool::TransactionPool;
use self::util::RwLock;
use chrono::Duration;
use grin_chain as chain;
use grin_core as core;
use grin_keychain as keychain;
use grin_pool as pool;
use grin_util as util;
use std::fs;
use std::sync::Arc;

/// Build genesis block with reward (non-empty, like we have in mainnet).
pub fn genesis_block<K>(keychain: &K) -> Block
where
	K: Keychain,
{
	let key_id = keychain::ExtKeychain::derive_key_id(1, 0, 0, 0, 0);
	let reward = reward::output(keychain, &ProofBuilder::new(keychain), &key_id, 0, false).unwrap();

	genesis::genesis_dev().with_reward(reward.0, reward.1)
}

pub fn init_chain(dir_name: &str, genesis: Block) -> Chain {
	let verifier_cache = Arc::new(RwLock::new(LruVerifierCache::new()));
	Chain::init(
		dir_name.to_string(),
		Arc::new(NoopAdapter {}),
		genesis,
		pow::verify_size,
		verifier_cache,
		false,
	)
	.unwrap()
}

pub fn add_some_blocks<K>(chain: &Chain, count: u64, keychain: &K)
where
	K: Keychain,
{
	for _ in 0..count {
		add_block(chain, vec![], keychain);
	}
}

pub fn add_block<K>(chain: &Chain, txs: Vec<Transaction>, keychain: &K)
where
	K: Keychain,
{
	let prev = chain.head_header().unwrap();
	let height = prev.height + 1;
	let next_header_info = consensus::next_difficulty(height, chain.difficulty_iter().unwrap());
	let fee = txs.iter().map(|x| x.fee()).sum();
	let key_id = ExtKeychainPath::new(1, height as u32, 0, 0, 0).to_identifier();
	let reward =
		reward::output(keychain, &ProofBuilder::new(keychain), &key_id, fee, false).unwrap();

	let mut block = Block::new(&prev, txs, next_header_info.clone().difficulty, reward).unwrap();

	block.header.timestamp = prev.timestamp + Duration::seconds(60);
	block.header.pow.secondary_scaling = next_header_info.secondary_scaling;

	chain.set_txhashset_roots(&mut block).unwrap();

	let edge_bits = global::min_edge_bits();
	block.header.pow.proof.edge_bits = edge_bits;
	pow::pow_size(
		&mut block.header,
		next_header_info.difficulty,
		global::proofsize(),
		edge_bits,
	)
	.unwrap();

	chain.process_block(block, Options::NONE).unwrap();
}

#[derive(Clone)]
pub struct ChainAdapter {
	pub chain: Arc<Chain>,
}

impl BlockChain for ChainAdapter {
	fn chain_head(&self) -> Result<BlockHeader, PoolError> {
		self.chain
			.head_header()
			.map_err(|_| PoolError::Other("failed to get chain head".into()))
	}

	fn get_block_header(&self, hash: &Hash) -> Result<BlockHeader, PoolError> {
		self.chain
			.get_block_header(hash)
			.map_err(|_| PoolError::Other("failed to get block header".into()))
	}

	fn get_block_sums(&self, hash: &Hash) -> Result<BlockSums, PoolError> {
		self.chain
			.get_block_sums(hash)
			.map_err(|_| PoolError::Other("failed to get block sums".into()))
	}

	fn validate_tx(&self, tx: &Transaction) -> Result<(), pool::PoolError> {
		self.chain
			.validate_tx(tx)
			.map_err(|_| PoolError::Other("failed to validate tx".into()))
	}

	fn verify_coinbase_maturity(&self, tx: &Transaction) -> Result<(), PoolError> {
		self.chain
			.verify_coinbase_maturity(tx)
			.map_err(|_| PoolError::ImmatureCoinbase)
	}

	fn verify_tx_lock_height(&self, tx: &Transaction) -> Result<(), PoolError> {
		self.chain
			.verify_tx_lock_height(tx)
			.map_err(|_| PoolError::ImmatureTransaction)
	}
}

pub fn init_transaction_pool<B, V>(
	chain: Arc<B>,
	verifier_cache: Arc<RwLock<V>>,
) -> TransactionPool<B, NoopPoolAdapter, V>
where
	B: BlockChain,
	V: VerifierCache + 'static,
{
	TransactionPool::new(
		PoolConfig {
			accept_fee_base: 0,
			max_pool_size: 50,
			max_stempool_size: 50,
			mineable_max_weight: 10_000,
		},
		chain.clone(),
		verifier_cache.clone(),
		Arc::new(NoopPoolAdapter {}),
	)
}

pub fn test_transaction_spending_coinbase<K>(
	keychain: &K,
	header: &BlockHeader,
	output_values: Vec<u64>,
) -> Transaction
where
	K: Keychain,
{
	let output_sum = output_values.iter().sum::<u64>() as i64;

	let coinbase_reward: u64 = 60_000_000_000;

	let fees: i64 = coinbase_reward as i64 - output_sum;
	assert!(fees >= 0);

	let mut tx_elements = Vec::new();

	// single input spending a single coinbase (deterministic key_id aka height)
	{
		let key_id = ExtKeychain::derive_key_id(1, header.height as u32, 0, 0, 0);
		tx_elements.push(build::coinbase_input(coinbase_reward, key_id));
	}

	for output_value in output_values {
		let key_id = ExtKeychain::derive_key_id(1, output_value as u32, 0, 0, 0);
		tx_elements.push(build::output(output_value, key_id));
	}

	build::transaction(
		KernelFeatures::Plain { fee: fees as u64 },
		tx_elements,
		keychain,
		&ProofBuilder::new(keychain),
	)
	.unwrap()
}

pub fn test_transaction<K>(
	keychain: &K,
	input_values: Vec<u64>,
	output_values: Vec<u64>,
) -> Transaction
where
	K: Keychain,
{
	let input_sum = input_values.iter().sum::<u64>() as i64;
	let output_sum = output_values.iter().sum::<u64>() as i64;
	let fees: i64 = input_sum - output_sum;
	assert!(fees >= 0);

	test_transaction_with_kernel_features(
		keychain,
		input_values,
		output_values,
		KernelFeatures::Plain { fee: fees as u64 },
	)
}

pub fn test_transaction_with_kernel_features<K>(
	keychain: &K,
	input_values: Vec<u64>,
	output_values: Vec<u64>,
	kernel_features: KernelFeatures,
) -> Transaction
where
	K: Keychain,
{
	let mut tx_elements = Vec::new();

	for input_value in input_values {
		let key_id = ExtKeychain::derive_key_id(1, input_value as u32, 0, 0, 0);
		tx_elements.push(build::input(input_value, key_id));
	}

	for output_value in output_values {
		let key_id = ExtKeychain::derive_key_id(1, output_value as u32, 0, 0, 0);
		tx_elements.push(build::output(output_value, key_id));
	}

	build::transaction(
		kernel_features,
		tx_elements,
		keychain,
		&ProofBuilder::new(keychain),
	)
	.unwrap()
}

pub fn test_transaction_with_kernel<K>(
	keychain: &K,
	input_values: Vec<u64>,
	output_values: Vec<u64>,
	kernel: TxKernel,
	excess: BlindingFactor,
) -> Transaction
where
	K: Keychain,
{
	let mut tx_elements = Vec::new();

	for input_value in input_values {
		let key_id = ExtKeychain::derive_key_id(1, input_value as u32, 0, 0, 0);
		tx_elements.push(libtx::build::input(input_value, key_id));
	}

	for output_value in output_values {
		let key_id = ExtKeychain::derive_key_id(1, output_value as u32, 0, 0, 0);
		tx_elements.push(libtx::build::output(output_value, key_id));
	}

	libtx::build::transaction_with_kernel(
		tx_elements,
		kernel,
		excess,
		keychain,
		&libtx::ProofBuilder::new(keychain),
	)
	.unwrap()
}

pub fn test_source() -> TxSource {
	TxSource::Broadcast
}

pub fn clean_output_dir(db_root: String) {
	if let Err(e) = fs::remove_dir_all(db_root) {
		println!("cleaning output dir failed - {:?}", e)
	}
}<|MERGE_RESOLUTION|>--- conflicted
+++ resolved
@@ -14,29 +14,17 @@
 
 //! Common test functions
 
-<<<<<<< HEAD
-use self::chain::store::ChainStore;
-use self::chain::types::Tip;
-use self::core::core::hash::{Hash, Hashed};
-use self::core::core::verifier_cache::VerifierCache;
-use self::core::core::{
-	Block, BlockHeader, BlockSums, Committed, KernelFeatures, Transaction, TxKernel,
-};
-use self::core::libtx;
-use self::keychain::{BlindingFactor, ExtKeychain, Keychain};
-=======
 use self::chain::types::{NoopAdapter, Options};
 use self::chain::Chain;
 use self::core::consensus;
 use self::core::core::hash::Hash;
 use self::core::core::verifier_cache::{LruVerifierCache, VerifierCache};
-use self::core::core::{Block, BlockHeader, BlockSums, KernelFeatures, Transaction};
+use self::core::core::{Block, BlockHeader, BlockSums, KernelFeatures, Transaction, TxKernel};
 use self::core::genesis;
 use self::core::global;
 use self::core::libtx::{build, reward, ProofBuilder};
 use self::core::pow;
-use self::keychain::{ExtKeychain, ExtKeychainPath, Keychain};
->>>>>>> 3f1defec
+use self::keychain::{BlindingFactor, ExtKeychain, ExtKeychainPath, Keychain};
 use self::pool::types::*;
 use self::pool::TransactionPool;
 use self::util::RwLock;
@@ -139,9 +127,11 @@
 	}
 
 	fn validate_tx(&self, tx: &Transaction) -> Result<(), pool::PoolError> {
-		self.chain
-			.validate_tx(tx)
-			.map_err(|_| PoolError::Other("failed to validate tx".into()))
+		self.chain.validate_tx(tx).map_err(|e| match e.kind() {
+			chain::ErrorKind::Transaction(txe) => txe.into(),
+			chain::ErrorKind::NRDRelativeHeight => PoolError::NRDKernelRelativeHeight,
+			_ => PoolError::Other("failed to validate tx".into()),
+		})
 	}
 
 	fn verify_coinbase_maturity(&self, tx: &Transaction) -> Result<(), PoolError> {
@@ -280,20 +270,20 @@
 
 	for input_value in input_values {
 		let key_id = ExtKeychain::derive_key_id(1, input_value as u32, 0, 0, 0);
-		tx_elements.push(libtx::build::input(input_value, key_id));
+		tx_elements.push(build::input(input_value, key_id));
 	}
 
 	for output_value in output_values {
 		let key_id = ExtKeychain::derive_key_id(1, output_value as u32, 0, 0, 0);
-		tx_elements.push(libtx::build::output(output_value, key_id));
-	}
-
-	libtx::build::transaction_with_kernel(
+		tx_elements.push(build::output(output_value, key_id));
+	}
+
+	build::transaction_with_kernel(
 		tx_elements,
 		kernel,
 		excess,
 		keychain,
-		&libtx::ProofBuilder::new(keychain),
+		&ProofBuilder::new(keychain),
 	)
 	.unwrap()
 }

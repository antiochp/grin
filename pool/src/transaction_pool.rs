--- conflicted
+++ resolved
@@ -105,12 +105,8 @@
 		self.is_acceptable(&tx)?;
 
 		// Make sure the transaction is valid before anything else.
-<<<<<<< HEAD
-		tx.validate(false, self.verifier_cache.clone())
+		tx.validate(self.verifier_cache.clone())
 			.map_err(|e| PoolError::InvalidTx(e))?;
-=======
-		tx.validate().map_err(|e| PoolError::InvalidTx(e))?;
->>>>>>> c334c557
 
 		// Check the tx lock_time is valid based on current chain state.
 		self.blockchain.verify_tx_lock_height(&tx)?;

// Copyright 2018 The Grin Developers
//
// Licensed under the Apache License, Version 2.0 (the "License");
// you may not use this file except in compliance with the License.
// You may obtain a copy of the License at
//
//     http://www.apache.org/licenses/LICENSE-2.0
//
// Unless required by applicable law or agreed to in writing, software
// distributed under the License is distributed on an "AS IS" BASIS,
// WITHOUT WARRANTIES OR CONDITIONS OF ANY KIND, either express or implied.
// See the License for the specific language governing permissions and
// limitations under the License.

extern crate env_logger;
extern crate grin_chain as chain;
extern crate grin_core as core;
extern crate grin_keychain as keychain;
extern crate grin_util as util;
extern crate grin_wallet as wallet;
extern crate rand;
extern crate time;

use std::fs;
use std::sync::Arc;

use chain::Chain;
use chain::types::*;
use core::core::target::Difficulty;
use core::core::{Block, BlockHeader, Transaction};
use core::global;
use core::global::ChainTypes;
use core::{consensus, genesis};

use keychain::Keychain;
use wallet::libtx;

use core::pow;

fn clean_output_dir(dir_name: &str) {
	let _ = fs::remove_dir_all(dir_name);
}

fn setup(dir_name: &str) -> Chain {
	util::init_test_logger();
	clean_output_dir(dir_name);
	global::set_mining_mode(ChainTypes::AutomatedTesting);
	let genesis_block = pow::mine_genesis_block().unwrap();
	chain::Chain::init(
		dir_name.to_string(),
		Arc::new(NoopAdapter {}),
		genesis_block,
		pow::verify_size,
	).unwrap()
}

fn reload_chain(dir_name: &str) -> Chain {
	chain::Chain::init(
		dir_name.to_string(),
		Arc::new(NoopAdapter {}),
		genesis::genesis_dev(),
		pow::verify_size,
	).unwrap()
}

#[test]
fn data_files() {
	let chain_dir = ".grin_df";
	//new block so chain references should be freed
	{
		let chain = setup(chain_dir);
		let keychain = Keychain::from_random_seed().unwrap();

		for n in 1..4 {
			let prev = chain.head_header().unwrap();
			let difficulty = consensus::next_difficulty(chain.difficulty_iter()).unwrap();
			let pk = keychain.derive_key_id(n as u32).unwrap();
			let reward = libtx::reward::output(&keychain, &pk, 0, prev.height).unwrap();
			let mut b = core::core::Block::new(&prev, vec![], difficulty.clone(), reward).unwrap();
			b.header.timestamp = prev.timestamp + time::Duration::seconds(60);

			chain.set_txhashset_roots(&mut b, false).unwrap();

			pow::pow_size(
				&mut b.header,
				difficulty,
				global::proofsize(),
				global::sizeshift(),
			).unwrap();

			let _bhash = b.hash();
			chain
				.process_block(b.clone(), chain::Options::MINE)
				.unwrap();

			let head = Tip::from_block(&b.header);

			// Check we have block markers for the last block and the block previous
			let cur_pmmr_md = chain
				.get_block_marker(&head.last_block_h)
				.expect("block marker does not exist");
			chain
				.get_block_marker(&head.prev_block_h)
				.expect("prev block marker does not exist");

			println!("Cur_pmmr_md: {:?}", cur_pmmr_md);
			chain.validate(false).unwrap();
		}
	}
	// Now reload the chain, should have valid indices
	{
		let chain = reload_chain(chain_dir);
		chain.validate(false).unwrap();
	}
}

fn _prepare_block(kc: &Keychain, prev: &BlockHeader, chain: &Chain, diff: u64) -> Block {
	let mut b = _prepare_block_nosum(kc, prev, diff, vec![]);
	chain.set_txhashset_roots(&mut b, false).unwrap();
	b
}

fn _prepare_block_tx(
	kc: &Keychain,
	prev: &BlockHeader,
	chain: &Chain,
	diff: u64,
	txs: Vec<&Transaction>,
) -> Block {
	let mut b = _prepare_block_nosum(kc, prev, diff, txs);
	chain.set_txhashset_roots(&mut b, false).unwrap();
	b
}

fn _prepare_fork_block(kc: &Keychain, prev: &BlockHeader, chain: &Chain, diff: u64) -> Block {
	let mut b = _prepare_block_nosum(kc, prev, diff, vec![]);
	chain.set_txhashset_roots(&mut b, true).unwrap();
	b
}

fn _prepare_fork_block_tx(
	kc: &Keychain,
	prev: &BlockHeader,
	chain: &Chain,
	diff: u64,
	txs: Vec<&Transaction>,
) -> Block {
	let mut b = _prepare_block_nosum(kc, prev, diff, txs);
	chain.set_txhashset_roots(&mut b, true).unwrap();
	b
}

fn _prepare_block_nosum(
	kc: &Keychain,
	prev: &BlockHeader,
	diff: u64,
	txs: Vec<&Transaction>,
) -> Block {
	let key_id = kc.derive_key_id(diff as u32).unwrap();

	let fees = txs.iter().map(|tx| tx.fee()).sum();
<<<<<<< HEAD
	let reward = libwallet::reward::output(&kc, &key_id, fees, prev.height).unwrap();
	let mut b = match core::core::Block::new(
		prev,
		txs.into_iter().cloned().collect(),
		Difficulty::from_num(diff),
		reward,
	) {
=======
	let reward = libtx::reward::output(&kc, &key_id, fees, prev.height).unwrap();
	let mut b = match core::core::Block::new(prev, txs, Difficulty::from_num(diff), reward) {
>>>>>>> b6c31ebc
		Err(e) => panic!("{:?}", e),
		Ok(b) => b,
	};
	b.header.timestamp = prev.timestamp + time::Duration::seconds(60);
	b.header.total_difficulty = Difficulty::from_num(diff);
	b
}<|MERGE_RESOLUTION|>--- conflicted
+++ resolved
@@ -159,18 +159,13 @@
 	let key_id = kc.derive_key_id(diff as u32).unwrap();
 
 	let fees = txs.iter().map(|tx| tx.fee()).sum();
-<<<<<<< HEAD
-	let reward = libwallet::reward::output(&kc, &key_id, fees, prev.height).unwrap();
+	let reward = libtx::reward::output(&kc, &key_id, fees, prev.height).unwrap();
 	let mut b = match core::core::Block::new(
 		prev,
 		txs.into_iter().cloned().collect(),
 		Difficulty::from_num(diff),
 		reward,
 	) {
-=======
-	let reward = libtx::reward::output(&kc, &key_id, fees, prev.height).unwrap();
-	let mut b = match core::core::Block::new(prev, txs, Difficulty::from_num(diff), reward) {
->>>>>>> b6c31ebc
 		Err(e) => panic!("{:?}", e),
 		Ok(b) => b,
 	};
